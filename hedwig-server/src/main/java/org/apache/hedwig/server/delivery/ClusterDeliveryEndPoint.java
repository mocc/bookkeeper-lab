--- conflicted
+++ resolved
@@ -2,10 +2,6 @@
 
 import java.util.ArrayList;
 import java.util.HashSet;
-<<<<<<< HEAD
-=======
-import java.util.Iterator;
->>>>>>> c3262444
 import java.util.List;
 import java.util.Set;
 import java.util.SortedSet;
@@ -19,26 +15,38 @@
 
 import org.apache.bookkeeper.util.MathUtils;
 import org.apache.hedwig.protocol.PubSubProtocol.PubSubResponse;
-import org.slf4j.Logger;
-import org.slf4j.LoggerFactory;
 
 public class ClusterDeliveryEndPoint implements DeliveryEndPoint, ThrottlingPolicy {
-    private static final Logger logger = LoggerFactory.getLogger(ClusterDeliveryEndPoint.class);
-
+    /**
+     * when closed = true, means the whole cluster is closed, default is false
+     */
     volatile boolean closed = false;
     final ReentrantReadWriteLock closeLock = new ReentrantReadWriteLock();
 
-    // endpoints store all clients' deliveryEndPoints which are not throttled
+    /**
+     * In cluster,every client has a corresponding DeliveryEndPoint and a
+     * corresponding DeliveryState, which are mapped in endpoints.The
+     * DeliveryState records all unconsumed messages of this client.
+     */
     final ConcurrentHashMap<DeliveryEndPoint, DeliveryState> endpoints = new ConcurrentHashMap<DeliveryEndPoint, DeliveryState>();
+    /**
+     * the whole cluster's all unconsumed messages are mapped in pendings
+     */
     final ConcurrentHashMap<Long, DeliveredMessage> pendings = new ConcurrentHashMap<Long, DeliveredMessage>();
+    /**
+     * all current unthrottled EPs are in deliverableEP queue
+     */
     final LinkedBlockingQueue<DeliveryEndPoint> deliverableEP = new LinkedBlockingQueue<DeliveryEndPoint>();
+    /**
+     * all current throttled EPs are in throttledEP queue
+     */
     final ConcurrentLinkedQueue<DeliveryEndPoint> throttledEP = new ConcurrentLinkedQueue<DeliveryEndPoint>();
-
-    final String label;
+    final String label;// the topic which the cluster subscribe to
     final ScheduledExecutorService scheduler;
 
-    /*
-     * modified by hrq.
+    /***
+     * every client in cluster holds a DeliveryState, which records both the
+     * client's window size<messageWindowSize> and unconsumed messages<msgs>
      */
     static class DeliveryState {
         SortedSet<Long> msgs = new TreeSet<Long>();
@@ -49,6 +57,11 @@
         }
     }
 
+    /***
+     * all messages sent to every client will be encapsulated in
+     * DeliveredMessage, which also record the deliver time and responsible
+     * deliverEP of this message
+     */
     class DeliveredMessage {
         final PubSubResponse msg;
         volatile long lastDeliveredTime;
@@ -59,6 +72,13 @@
             this.lastDeliveredTime = MathUtils.now();
         }
 
+        /**
+         * reset message's deliver time and deliverEP when redeliver this
+         * message
+         * 
+         * @param ep
+         *            the new deliverEP which this message will be sent
+         */
         void resetDeliveredTime(DeliveryEndPoint ep) {
             DeliveryEndPoint oldEP = this.lastDeliveredEP;
             if (null != oldEP) {
@@ -79,6 +99,17 @@
         final DeliveredMessage msg;
         final long deliveredTime;
 
+        /**
+         * this constructor is mainly for updating unconsumed messages for
+         * client on sending
+         * 
+         * @param ep
+         *            the sending deliveryEP
+         * @param state
+         *            the deliveryState of the sending deliveryEP
+         * @param msg
+         *            the sending message
+         */
         ClusterDeliveryCallback(DeliveryEndPoint ep, DeliveryState state, DeliveredMessage msg) {
             this.ep = ep;
             this.state = state;
@@ -88,9 +119,11 @@
             // add this msgs to current delivery endpoint state
             this.state.msgs.add(msg.msg.getMessage().getMsgId().getLocalComponent());
         }
-        public DeliveryState getState(){
-        	return state;
-        }
+
+        public DeliveryState getState() {
+            return state;
+        }
+
         @Override
         public void sendingFinished() {
             // nop
@@ -108,8 +141,8 @@
 
     };
 
-    /*
-     * modified by hrq.
+    /**
+     * run a RedeliveryTask for every fault client who needs redelivery.
      */
     class RedeliveryTask implements Runnable {
 
@@ -136,35 +169,29 @@
                 if (null != msg) {
                     msgs.add(msg);
                 }
-<<<<<<< HEAD
-=======
             }
 
             for (DeliveredMessage msg : msgs) {
                 DeliveryEndPoint ep = send(msg);
                 if (null == ep) {
-                    // no delivery channel in endpoints
+                    // no delivery channel in endpoints, which means no client
+                    // in this cluster
                     ClusterDeliveryEndPoint.this.close();
                     return;
                 }
->>>>>>> c3262444
-            }
-        }
-
-    }
-    /*<-- added by liuyao*/
+            }
+        }
+
+    }
+
+    /**
+     * run retry policy, redeliver all timeout unconsumed messages of the whole
+     * cluster
+     */
     class TimeOutRedeliveryTask implements Runnable {
 
-
-<<<<<<< HEAD
-            for (DeliveredMessage msg : msgs) {
-                DeliveryEndPoint ep = send(msg);
-                if (null == ep) {
-                    // no delivery channel in endpoints
-                    ClusterDeliveryEndPoint.this.close();
-=======
-        //final DeliveryState state;
-    	final Set<DeliveredMessage> msgs;
+        // final DeliveryState state;
+        final Set<DeliveredMessage> msgs;
 
         TimeOutRedeliveryTask(Set<DeliveredMessage> msgs) {
             this.msgs = msgs;
@@ -175,38 +202,37 @@
             closeLock.readLock().lock();
             try {
                 if (closed) {
->>>>>>> c3262444
                     return;
                 }
-            }
-<<<<<<< HEAD
-=======
+            } finally {
+                closeLock.readLock().unlock();
+            }
             for (DeliveredMessage msg : msgs) {
                 DeliveryEndPoint ep = send(msg);
                 if (null == ep) {
-                    // no delivery channel found
+                    // no delivery channel in endpoints, which means no client
+                    // in this cluster
                     ClusterDeliveryEndPoint.this.close();
                     return;
                 }
             }
->>>>>>> c3262444
-        }
-
-    }
-    /* added by liuyao -->*/
-   
-
-    /*
-     * modified by hrq.
-     */
+        }
+
+    }
+
     public ClusterDeliveryEndPoint(String label, ScheduledExecutorService scheduler) {
 
         this.label = label;
         this.scheduler = scheduler;
     }
 
-    /*
-     * modified by hrq.
+    /**
+     * add deliveryEP to cluster when a new client joins.
+     * 
+     * @param channelEP
+     *            the deliveryEP of the new client
+     * @param messageWindowSize
+     *            the window size of this client
      */
     public void addDeliveryEndPoint(DeliveryEndPoint channelEP, int messageWindowSize) {
         addDeliveryEndPoint(channelEP, new DeliveryState(messageWindowSize));
@@ -225,6 +251,18 @@
         }
     }
 
+    /**
+     * 
+     * when one client's channel is something wrong, all unconsumed messages
+     * sent to this client need to be redelivered to other available clients in
+     * same cluster, then we run a RedeliveryTask for this fault client.
+     * 
+     * @param ep
+     *            the fault client's deliveryEP
+     * @param state
+     *            the deliveryState which holds all unconsumed messages of this
+     *            fault client
+     */
     public void closeAndRedeliver(DeliveryEndPoint ep, DeliveryState state) {
         closeLock.readLock().lock();
         try {
@@ -244,9 +282,30 @@
         }
     }
 
-<<<<<<< HEAD
-    /*
-     * modified by hrq.
+    /**
+     * We set a timeout for every message which has been sent but unconsumed
+     * yet. If this message hasn't been consumed by its responsible client
+     * whithin timeout(maybe suffer some network problem), we will run retry
+     * policy, redeliver all timeout unconsumed messages of the whole cluster
+     */
+    public void closeAndTimeOutRedeliver(Set<DeliveredMessage> msgs) {
+        closeLock.readLock().lock();
+        try {
+            if (closed) {
+                return;
+            }
+            // redeliver the state
+            scheduler.submit(new TimeOutRedeliveryTask(msgs));
+        } finally {
+            closeLock.readLock().unlock();
+        }
+    }
+
+    /**
+     * when a client drop out this cluster(like sending closeSubscription
+     * request),we should remove its deliveryEP from cluster.
+     * 
+     * @param endPoint
      */
     public void removeDeliveryEndPoint(DeliveryEndPoint endPoint) {
         synchronized (deliverableEP) {
@@ -254,37 +313,8 @@
                 deliverableEP.remove(endPoint);
             } else
                 throttledEP.remove(endPoint);
-=======
-    /*<-- added by liuyao*/
-    public void closeAndTimeOutRedeliver(DeliveryEndPoint ep,Set<DeliveredMessage> msgs){
-    	closeLock.readLock().lock();
-        try {
-            if (closed) {
-                return;
-            }
-            // redeliver the state
-            scheduler.submit(new TimeOutRedeliveryTask(msgs));
-        } finally {
-            closeLock.readLock().unlock();
-        }
-    }
-    public void closeAndTimeOutRedeliver(Set<DeliveredMessage> msgs){
-    	closeLock.readLock().lock();
-        try {
-            if (closed) {
-                return;
-            }
-            // redeliver the state
-            scheduler.submit(new TimeOutRedeliveryTask(msgs));
-        } finally {
-            closeLock.readLock().unlock();
->>>>>>> c3262444
-        }
-    }
-    /* added by liuyao -->*/
-
-
-<<<<<<< HEAD
+        }
+
         DeliveryState state = endpoints.remove(endPoint);
         if (endpoints.isEmpty()) {
             close();
@@ -294,55 +324,16 @@
         }
         if (state.msgs.isEmpty()) {
             return;
-=======
-    /*
-     * modified by hrq.
-     */
-
-    public void removeDeliveryEndPoint(DeliveryEndPoint endPoint) {
-        synchronized (deliverableEP) {
-            if (deliverableEP.contains(endPoint)) {
-                deliverableEP.remove(endPoint);
-            } else
-                throttledEP.remove(endPoint);
-        }
-
-        DeliveryState state = endpoints.remove(endPoint);
-        if (endpoints.isEmpty()) {
-            close();
-        }
-        if (null == state) {
-            return;
-        }
-        if (state.msgs.isEmpty()) {
-            return;
         }
         closeAndRedeliver(endPoint, state);
     }
-
-
-    // the caller should synchronize
-    private Entry<DeliveryEndPoint, DeliveryState> pollDeliveryEndPoint() {
-        if (endpoints.isEmpty()) {
-            return null;
-        } else {
-            Iterator<Entry<DeliveryEndPoint, DeliveryState>> iter = endpoints.entrySet().iterator();
-            Entry<DeliveryEndPoint, DeliveryState> entry = iter.next();
-            iter.remove();
-            return entry;
->>>>>>> c3262444
-        }
-        closeAndRedeliver(endPoint, state);
-    }
-
-
 
     public boolean hasAvailableDeliveryEndPoints() {
         return !deliverableEP.isEmpty();
     }
 
-    /*
-     * modified by hrq
+    /**
+     * consume specific message, update throttledEP and deliverableEP.
      */
     @Override
     public boolean messageConsumed(long newSeqIdConsumed) {
@@ -357,34 +348,30 @@
             if (state != null) {
                 state.msgs.remove(newSeqIdConsumed);
             }
-<<<<<<< HEAD
             synchronized (deliverableEP) {
                 if (throttledEP.contains(lastDeliveredEP)) {
-=======
-            synchronized(deliverableEP){
-            	if (throttledEP.contains(lastDeliveredEP)) {
->>>>>>> c3262444
                     throttledEP.remove(lastDeliveredEP);
                     deliverableEP.offer(lastDeliveredEP);
                     return true;
                 }
             }
-<<<<<<< HEAD
-=======
-            
->>>>>>> c3262444
+
         }
         return false;
     }
 
-    /*
-     * modified by hrq
+    /**
+     * when all clients in cluster are throttled( unconsumed messages' num
+     * exceed the client's window size), return true, else return false.
      */
     @Override
     public boolean shouldThrottle(long lastSeqIdDelivered) {
         return deliverableEP.isEmpty();
     }
 
+    /**
+     * send message to the cluster
+     */
     @Override
     public void send(final PubSubResponse response, final DeliveryCallback callback) {
         closeLock.readLock().lock();
@@ -393,117 +380,70 @@
                 callback.permanentErrorOnSend();
                 return;
             }
-<<<<<<< HEAD
-=======
 
             DeliveryEndPoint ep = send(new DeliveredMessage(response));
             if (null == ep) {
-                // no delivery endpoint
+                // no delivery channel in endpoints, which means no client
+                // in this cluster
                 callback.permanentErrorOnSend();
             } else {
                 // callback after sending the message
                 callback.sendingFinished();
             }
 
->>>>>>> c3262444
         } finally {
             closeLock.readLock().unlock();
         }
-        DeliveryEndPoint ep = send(new DeliveredMessage(response));
-        if (null == ep) {
-            // no delivery endpoint in cluster
-            callback.permanentErrorOnSend();
-        } else {
-            // callback after sending the message
-            callback.sendingFinished();
-        }
-    }
-
-    /*<-- modified by liuyao*/
-
-
-    /*
-     * modified by hrq.
-     */
+    }
 
     private DeliveryEndPoint send(final DeliveredMessage msg) {
-<<<<<<< HEAD
 
         DeliveryCallback dcb;
-=======
-
-        Entry<DeliveryEndPoint, DeliveryState> entry ;
-
-
-
-        DeliveryCallback dcb;
-
->>>>>>> c3262444
+
         DeliveryEndPoint clusterEP = null;
         while (!endpoints.isEmpty()) {
             try {
+                // blocking to wait for a deliverable EP until 1 second expired
                 clusterEP = deliverableEP.poll(1, TimeUnit.SECONDS);
             } catch (InterruptedException e) {
                 e.printStackTrace();
                 Thread.currentThread().interrupt();
-<<<<<<< HEAD
+
             }
             if (null == clusterEP) {
-                continue;
-            }
+                continue;// if there is no delverable EP ,loop
+            }
+            DeliveryState state = endpoints.get(clusterEP);
+            // update the message's deliver time and deliverEP
+            msg.resetDeliveredTime(clusterEP);
+            // add this msgs to current delivery endpoint state
+            dcb = new ClusterDeliveryCallback(clusterEP, state, msg);
 
             long seqid = msg.msg.getMessage().getMsgId().getLocalComponent();
-            // update sending message and remove messageID from old_EP
-            msg.resetDeliveredTime(clusterEP);
+            // add this message into the cluster's unconsumed messages' map
             pendings.put(seqid, msg);
 
-            DeliveryState state = endpoints.get(clusterEP);
-            // add messageID to new_EP
-            dcb = new ClusterDeliveryCallback(clusterEP, state, msg);
-
             // check whether this deliveryEndpoint should be throttled,
-            if (state.msgs.size() < state.messageWindowSize)
+            if (state.msgs.size() < state.messageWindowSize) {
                 deliverableEP.offer(clusterEP);
-            else
+            } else {
                 throttledEP.offer(clusterEP);
-=======
-
-            }
-            if (null == clusterEP) {
-                continue;
-            }
-            DeliveryState state = endpoints.get(clusterEP);
-            
-            msg.resetDeliveredTime(clusterEP);
-            dcb = new ClusterDeliveryCallback(clusterEP, state, msg);
-            
-            long seqid = msg.msg.getMessage().getMsgId().getLocalComponent();
-            pendings.put(seqid, msg);
-
-            // check whether this deliveryEndpoint should be throttled,
-            if (state.msgs.size() < state.messageWindowSize){
-                deliverableEP.offer(clusterEP);
-            }
-            else{
-                throttledEP.offer(clusterEP);
-            }
->>>>>>> c3262444
+            }
 
             clusterEP.send(msg.msg, dcb);
             // if this operation fails, trigger redelivery of this message.
             return clusterEP;
-<<<<<<< HEAD
-=======
-
->>>>>>> c3262444
+
         }
         return null;
 
     }
 
-
-    /*
-     * modified by hrq
+    /**
+     * send SubscriptionEvent to every client in this cluster.
+     * 
+     * @param resp
+     *            the SubscriptionEvent
      */
 
     public void sendSubscriptionEvent(PubSubResponse resp) {
@@ -532,6 +472,9 @@
         }
     }
 
+    /**
+     * close the cluster when no client in this cluster.
+     */
     @Override
     public void close() {
         closeLock.writeLock().lock();
